--- conflicted
+++ resolved
@@ -57,15 +57,10 @@
 
 	}
 
-<<<<<<< HEAD
+
 	public static Model populateModel(Model baseModel)
 	{
-		
-=======
-	@Before
-	public void setUp() {
-		baseModel = ModelFactory.createDefaultModel();
->>>>>>> ba660daa
+
 		Resource r = ResourceFactory
 				.createResource("http://example.com/resource/1");
 		final Resource o = ResourceFactory
@@ -197,7 +192,7 @@
 				true, true, true, true) {
 
 			@Override
-			public boolean evaluate( final Action action,
+			public boolean evaluate(Object principal, final Action action,
 					final SecNode graphIRI, final SecTriple triple )
 			{
 				if (triple.getSubject().equals(
@@ -205,7 +200,7 @@
 				{
 					return false;
 				}
-				return super.evaluate(action, graphIRI, triple);
+				return super.evaluate(principal, action, graphIRI, triple);
 			}
 		};
 		final SecuredModel model = Factory.getInstance(eval,
