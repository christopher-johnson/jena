--- conflicted
+++ resolved
@@ -113,11 +113,7 @@
      * @param dest      Where to send the triples from the parser.
      */  
     public static void parse(InputStream in, Lang lang, String baseIRI, StreamRDF dest)
-<<<<<<< HEAD
-    { 
-=======
-    {
->>>>>>> 03ae45e2
+    {
         RDFDataMgr.parse(dest, in, baseIRI, lang);
     }
 
@@ -289,7 +285,7 @@
                 {
                     out.start();
                     parse(input, lang, baseIRI, out);
-                    out.finish() ;
+                    // Unsafe: out.finish() ;
                 }
             });
             t.start();
@@ -325,7 +321,7 @@
                 {
                     out.start();
                     parse(input, lang, baseIRI, out);
-                    //out.finish() ;
+                    // Unsafe: out.finish() ;
                 }
             });
             t.start();
